{cover_enabled, true}.
{erl_opts, [debug_info, {parse_transform, lager_transform}]}.
{eunit_opts, [verbose]}.

{deps, [
<<<<<<< HEAD
        {lager, "2.0.0", {git, "git://github.com/basho/lager.git", {tag, "2.0.0"}}}
=======
        {lager, "2.0.1",
         {git, "git://github.com/basho/lager", {tag, "2.0.1"}}}
>>>>>>> cb38ee70
       ]}.<|MERGE_RESOLUTION|>--- conflicted
+++ resolved
@@ -3,10 +3,6 @@
 {eunit_opts, [verbose]}.
 
 {deps, [
-<<<<<<< HEAD
-        {lager, "2.0.0", {git, "git://github.com/basho/lager.git", {tag, "2.0.0"}}}
-=======
-        {lager, "2.0.1",
+        {lager, "2.0.*",
          {git, "git://github.com/basho/lager", {tag, "2.0.1"}}}
->>>>>>> cb38ee70
        ]}.
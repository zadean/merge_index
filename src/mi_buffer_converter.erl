--- conflicted
+++ resolved
@@ -78,21 +78,11 @@
         {stop, normal, State}
     catch
         error:badarg ->
-<<<<<<< HEAD
-            error_logger:warning_msg("`convert` attempted to work with a"
-                                     " nonexistent buffer, probably because"
-                                     " drop was called~n"),
-            {stop, buffer_dropped, State}
-    end.
-=======
             lager:warning("`convert` attempted to work with a"
                           " nonexistent buffer, probably because"
                           " drop was called"),
-            {noreply, State}
-    end;
-handle_cast(_Msg, State) ->
-    {noreply, State}.
->>>>>>> f99596a3
+            {stop, buffer_dropped, State}
+    end.
 
 terminate(_Reason, _State) ->
     ok.

--- conflicted
+++ resolved
@@ -18,14 +18,11 @@
     terminate/2,
     code_change/3
 ]).
-<<<<<<< HEAD
 %% Private spawn exports
 -export([
          buffer_converter/2
         ]).
-=======
 -compile({inline,[term_compare_fun/2, value_compare_fun/2]}).
->>>>>>> 182796a0
 
 -record(state, { 
     root,
@@ -299,19 +296,13 @@
                                            Pid ! {result_vec, FilteredResults, Ref}
                                    end
                            end,
-<<<<<<< HEAD
-                       stream(Index, Field, Term, F, Buffers, Segments),
-                       Pid ! {result, '$end_of_table', Ref}
-=======
                        try
                            stream(Index, Field, Term, F, Buffers, Segments)
                        catch Type : Error ->
                                ?PRINT({Type, Error, erlang:get_stacktrace()})
                        after
-                           Pid ! {result, '$end_of_table', Ref},
-                           gen_server:call(Self, {stream_or_range_finished, Buffers, Segments}, infinity)
+                           Pid ! {result, '$end_of_table', Ref}
                        end
->>>>>>> 182796a0
                end),
 
     NewPids = [ #stream_range{pid=StreamPid,
